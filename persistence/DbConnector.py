--- conflicted
+++ resolved
@@ -61,11 +61,8 @@
                                    CREATE TABLE IF NOT EXISTS media_records (
                                      id uuid PRIMARY KEY,
                                      summary text[],
-<<<<<<< HEAD
+                                     vtt text,
                                      tags text[]
-=======
-                                     vtt text
->>>>>>> f6116c4b
                                    );
                                    """)
 
