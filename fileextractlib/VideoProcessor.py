from typing import Optional

from webvtt import WebVTT

from fileextractlib.ImageTemplateMatcher import ImageTemplateMatcher
from fileextractlib.TranscriptGenerator import TranscriptGenerator
import ffmpeg
import tika
import tika.parser
import PIL.Image
import PIL.ImageEnhance
import io
from fileextractlib.VideoData import VideoData, VideoSegmentData


class VideoProcessor:
    """
    Processes lecture videos by firstly using speech-to-text to generate a transcript, and then using OCR to extract
    screen text. The video stream is then analyzed using computer vision to split the video into segments. Each segment
    contains the transcript, screen text, and a text embedding of its contents.
    """

    """
    Initializes a new VideoProcessor with the given screen text similarity threshold (range 0.0 to 1.0) and 
    minimum segment length in seconds.
    """
    def __init__(self, segment_image_similarity_threshold: float = 0.9, minimum_segment_length: int = 15):
        tika.initVM()

        self.segment_image_similarity_threshold: float = segment_image_similarity_threshold
        self.minimum_segment_length: int = minimum_segment_length

    """
    Generates segments of the video with the given file URL. Extracts spoken text and on-screen text of each segment.
    """
    def process(self, file_url: str) -> VideoData:
        transcript_generator: TranscriptGenerator = TranscriptGenerator()
        vtt: WebVTT = transcript_generator.process_to_vtt(file_url)

        stream = ffmpeg.input(file_url)

        # construct ffmpeg select filter to extract a frame at each transcript caption start time
        select_filters: list[str] = []
        for caption in vtt.captions:
            start_time_seconds: int = caption.start_in_seconds

            # ffmpeg's select filter requires a start time greater than 0
            if start_time_seconds == 0:
                start_time_seconds = 1

            select_filters.append(f"lt(prev_pts*TB,{start_time_seconds})*gte(pts*TB,{start_time_seconds})")

        out, err = (stream
                    .filter_("select", "+".join(select_filters))
                    .output("-", vsync=0, format="image2pipe", vcodec="bmp")
                    .run(capture_stdout=True)
                    )

        # list of tuples, where the first element in the tuple is the BMP file's raw bytes, and the second is the
        # index of the image in relation to the captions
        bmp_files: list[tuple[bytes, int]] = []

        image_index = 0
        byte_offset = 0
        while byte_offset < len(out):
            # ensure BMP magic number is present
            if out[byte_offset:byte_offset + 2] != b'BM':
                raise ValueError("Invalid BMP file")

            # get size of bmp file in bytes
            size_in_bytes: int = int.from_bytes(out[byte_offset + 2:byte_offset + 6], byteorder='little')
            bmp_files.append((out[byte_offset:byte_offset + size_in_bytes], image_index))

            byte_offset += size_in_bytes
            image_index += 1

        # delete ffmpeg output, we don't need it anymore
        del out

        # we will now create longer segments from our captions. Captions usually have a length of a sentence or a part
        # of a sentence.
        # We extracted images at the start of each caption, now we will check when the video changes significantly and
        # create a new segment, merging the captions within the timespan of that segment
        segments: list[VideoSegmentData] = []
        current_segment: Optional[VideoSegmentData] = None
        current_segment_cropped_image: Optional[PIL.Image.Image] = None
        current_segment_image: Optional[PIL.Image.Image] = None
        for bmp_file in bmp_files:
            image = PIL.Image.open(io.BytesIO(bmp_file[0]))
            image_index: int = bmp_file[1]

            # we crop the image to its center portion because in some videos the
            # lecturer might put other things, e.g. a webcam feed, in the corners
            cropped_image = image.crop((image.width * 1/6, image.height * 1/10, 
                                        image.width * 5/6, image.height * 9/10))

            if current_segment is None:
                # if this is the first image, we need to create a new segment
                # captions always have a leading "- ", so we remove it
                # Set the screen text, thumbnail, and embedding later when we have found the whole segment
                current_segment = VideoSegmentData(
                    start_time=vtt.captions[image_index].start_in_seconds,
                    transcript=vtt.captions[image_index].text[2:],
                    screen_text=None,
                    thumbnail=None,
                    title=None,
                    embedding=None)
                current_segment_image = image
                current_segment_cropped_image = cropped_image
            else:
                # otherwise we check if the screen is similar to the current segment's screen
                # image using template matching
                matcher = ImageTemplateMatcher(template=current_segment_cropped_image, scaling_factor=0.4)

                similarity = matcher.match(cropped_image)

                if (similarity >= self.segment_image_similarity_threshold
                        or current_segment.start_time + self.minimum_segment_length
                        > vtt.captions[image_index].start_in_seconds):
                    # if the screen is more similar than the threshold, or minimum segment length
                    # hasn't been reached yet, we append the current caption to the current segment.
                    # Captions always have a leading "- ", so we remove it
                    current_segment.transcript += " " + vtt.captions[image_index].text[2:]
                else:
<<<<<<< HEAD
                    with io.BytesIO() as enhanced_image_bytes:
                        # Increase contrast on the screenshot image, this improves OCR performance for colored text
                        enhanced_image = PIL.ImageEnhance.Contrast(current_segment_image).enhance(3.0)
                        # Save image bytes
                        enhanced_image.save(enhanced_image_bytes, format="PNG")
                        enhanced_image_bytes.seek(0)
                        # Perform OCR using tika
                        current_segment.screen_text = tika.parser.from_buffer(enhanced_image_bytes)["content"].strip()

=======
                    with io.BytesIO() as image_bytes:
                        current_segment_image.save(image_bytes, format="PNG")
                        image_bytes.seek(0)
                        tika_res = tika.parser.from_buffer(image_bytes)["content"]
                        if tika_res is not None:
                            current_segment.screen_text = tika_res.strip()
                        else:
                            current_segment.screen_text = ""
>>>>>>> d465f00b
                    current_segment.thumbnail = current_segment_image
                    segments.append(current_segment)
                    # if the screen is not similar, we create a new segment
                    # Caption texts always have a leading "- ", so we remove it
                    current_segment = VideoSegmentData(
                        start_time=vtt.captions[image_index].start_in_seconds,
                        transcript=vtt.captions[image_index].text[2:],
                        screen_text=None,
                        thumbnail=None,
                        title=None,
                        embedding=None)
                    current_segment_image = image
                    current_segment_cropped_image = cropped_image

        video_data = VideoData(vtt, segments)

        return video_data<|MERGE_RESOLUTION|>--- conflicted
+++ resolved
@@ -122,7 +122,6 @@
                     # Captions always have a leading "- ", so we remove it
                     current_segment.transcript += " " + vtt.captions[image_index].text[2:]
                 else:
-<<<<<<< HEAD
                     with io.BytesIO() as enhanced_image_bytes:
                         # Increase contrast on the screenshot image, this improves OCR performance for colored text
                         enhanced_image = PIL.ImageEnhance.Contrast(current_segment_image).enhance(3.0)
@@ -130,18 +129,12 @@
                         enhanced_image.save(enhanced_image_bytes, format="PNG")
                         enhanced_image_bytes.seek(0)
                         # Perform OCR using tika
-                        current_segment.screen_text = tika.parser.from_buffer(enhanced_image_bytes)["content"].strip()
-
-=======
-                    with io.BytesIO() as image_bytes:
-                        current_segment_image.save(image_bytes, format="PNG")
-                        image_bytes.seek(0)
-                        tika_res = tika.parser.from_buffer(image_bytes)["content"]
+                        tika_res = tika.parser.from_buffer(enhanced_image_bytes)["content"].strip()
                         if tika_res is not None:
                             current_segment.screen_text = tika_res.strip()
                         else:
                             current_segment.screen_text = ""
->>>>>>> d465f00b
+
                     current_segment.thumbnail = current_segment_image
                     segments.append(current_segment)
                     # if the screen is not similar, we create a new segment
