from typing import Optional

from webvtt import WebVTT

from fileextractlib.ImageTemplateMatcher import ImageTemplateMatcher
from fileextractlib.TranscriptGenerator import TranscriptGenerator
import ffmpeg
import tika
import tika.parser
import PIL.Image
import io
from fileextractlib.VideoData import VideoData, VideoSegmentData


class VideoProcessor:
    """
    Processes lecture videos by firstly using speech-to-text to generate a transcript, and then using OCR to extract
    screen text. The video stream is then analyzed using computer vision to split the video into segments. Each segment
    contains the transcript, screen text, and a text embedding of its contents.
    """

    """
    Initializes a new VideoProcessor with the given screen text similarity threshold (range 0.0 to 1.0) and 
    minimum segment length in seconds.
    """
    def __init__(self, segment_image_similarity_threshold: float = 0.9, minimum_segment_length: int = 15):
        tika.initVM()

        self.segment_image_similarity_threshold: float = segment_image_similarity_threshold
        self.minimum_segment_length: int = minimum_segment_length

    """
    Generates segments of the video with the given file URL. Extracts spoken text and on-screen text of each segment.
    """
    def process(self, file_url: str) -> VideoData:
        transcript_generator: TranscriptGenerator = TranscriptGenerator()
        vtt: WebVTT = transcript_generator.process_to_vtt(file_url)

        stream = ffmpeg.input(file_url)

        # construct ffmpeg select filter to extract a frame at each transcript caption start time
        select_filters: list[str] = []
        for caption in vtt.captions:
            start_time_seconds: int = caption.start_in_seconds

            # ffmpeg's select filter requires a start time greater than 0
            if start_time_seconds == 0:
                start_time_seconds = 1

            select_filters.append(f"lt(prev_pts*TB,{start_time_seconds})*gte(pts*TB,{start_time_seconds})")

        out, err = (stream
                    .filter_("select", "+".join(select_filters))
                    .output("-", vsync=0, format="image2pipe", vcodec="bmp")
                    .run(capture_stdout=True)
                    )

        # list of tuples, where the first element in the tuple is the BMP file's raw bytes, and the second is the
        # index of the image in relation to the captions
        bmp_files: list[tuple[bytes, int]] = []

        image_index = 0
        byte_offset = 0
        while byte_offset < len(out):
            # ensure BMP magic number is present
            if out[byte_offset:byte_offset + 2] != b'BM':
                raise ValueError("Invalid BMP file")

            # get size of bmp file in bytes
            size_in_bytes: int = int.from_bytes(out[byte_offset + 2:byte_offset + 6], byteorder='little')
            bmp_files.append((out[byte_offset:byte_offset + size_in_bytes], image_index))

            byte_offset += size_in_bytes
            image_index += 1

        # delete ffmpeg output, we don't need it anymore
        del out

        # we will now create longer segments from our captions. Captions usually have a length of a sentence or a part
        # of a sentence.
        # We extracted images at the start of each caption, now we will check when the video changes significantly and
        # create a new segment, merging the captions within the timespan of that segment
        segments: list[VideoSegmentData] = []
        current_segment: Optional[VideoSegmentData] = None
        current_segment_cropped_image: Optional[PIL.Image.Image] = None
        current_segment_image: Optional[PIL.Image.Image] = None
        for bmp_file in bmp_files:
            image = PIL.Image.open(io.BytesIO(bmp_file[0]))
            image_index: int = bmp_file[1]

            # we crop the image to its center portion because in some videos the
            # lecturer might put other things, e.g. a webcam feed, in the corners
            cropped_image = image.crop((image.width * 1/6, image.height * 1/10, 
                                        image.width * 5/6, image.height * 9/10))

            if current_segment is None:
                # if this is the first image, we need to create a new segment
                # captions always have a leading "- ", so we remove it
                # Set the screen text, thumbnail, and embedding later when we have found the whole segment
                current_segment = VideoSegmentData(
                    start_time=vtt.captions[image_index].start_in_seconds,
                    transcript=vtt.captions[image_index].text[2:],
                    screen_text=None,
                    thumbnail=None,
                    title=None,
                    embedding=None)
                current_segment_image = image
                current_segment_cropped_image = cropped_image
            else:
                # otherwise we check if the screen is similar to the current segment's screen
                # image using template matching
<<<<<<< HEAD
                matcher = ImageTemplateMatcher(template=current_segment_cropped_image)
=======
                matcher = ImageTemplateMatcher(template=current_section_cropped_image, scaling_factor=0.4)
>>>>>>> 0d9466c3

                similarity = matcher.match(cropped_image)

                if (similarity >= self.segment_image_similarity_threshold
                        or current_segment.start_time + self.minimum_segment_length
                        > vtt.captions[image_index].start_in_seconds):
                    # if the screen is more similar than the threshold, or minimum segment length
                    # hasn't been reached yet, we append the current caption to the current segment.
                    # Captions always have a leading "- ", so we remove it
                    current_segment.transcript += " " + vtt.captions[image_index].text[2:]
                else:
                    with io.BytesIO() as image_bytes:
                        current_segment_image.save(image_bytes, format="PNG")
                        image_bytes.seek(0)
                        current_segment.screen_text = tika.parser.from_buffer(image_bytes)["content"].strip()
                    current_segment.thumbnail = current_segment_image
                    segments.append(current_segment)
                    # if the screen is not similar, we create a new segment
                    # Caption texts always have a leading "- ", so we remove it
                    current_segment = VideoSegmentData(
                        start_time=vtt.captions[image_index].start_in_seconds,
                        transcript=vtt.captions[image_index].text[2:],
                        screen_text=None,
                        thumbnail=None,
                        title=None,
                        embedding=None)
                    current_segment_image = image
                    current_segment_cropped_image = cropped_image

        video_data = VideoData(vtt, segments)

        return video_data<|MERGE_RESOLUTION|>--- conflicted
+++ resolved
@@ -109,11 +109,7 @@
             else:
                 # otherwise we check if the screen is similar to the current segment's screen
                 # image using template matching
-<<<<<<< HEAD
-                matcher = ImageTemplateMatcher(template=current_segment_cropped_image)
-=======
-                matcher = ImageTemplateMatcher(template=current_section_cropped_image, scaling_factor=0.4)
->>>>>>> 0d9466c3
+                matcher = ImageTemplateMatcher(template=current_segment_cropped_image, scaling_factor=0.4)
 
                 similarity = matcher.match(cropped_image)
 
